--- conflicted
+++ resolved
@@ -50,11 +50,7 @@
     "hiredis": "~0.1.14",
     "zmq": "~2.2.0",
     "amqp": "~0.1.4",
-<<<<<<< HEAD
-    "mqtt": "~0.2.2"
-=======
-    "mqtt": "~0.2.0",
-    "mongodb" : "~1.2.13"
->>>>>>> cf1efd1b
+    "mqtt": "~0.2.2",
+    "mongoskin": "~0.5.0"
   }
 }