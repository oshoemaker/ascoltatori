{
  "name": "ascoltatori",
  "version": "0.3.2",
  "description": "The pub/sub library for node backed by Redis, AMQP (RabbitMQ), ZeroMQ, MQTT (Mosquitto) or just plain node!",
  "main": "index.js",
  "scripts": {
    "test": "make bail"
  },
  "repository": {
    "type": "git",
    "url": "https://github.com/mcollina/ascoltatori.git"
  },
  "bugs": {
    "url": "http://github.com/mcollina/ascoltatori/issues"
  },
  "keywords": [
    "publish",
    "subscribe",
    "pubsub",
    "rabbitmq",
    "zeromq",
    "0mq",
    "mqtt",
    "amqp",
    "mosquitto"
  ],
  "author": "Matteo Collina <hello@matteocollina.com>",
  "license": "MIT",
  "contributors": [
    "Filippo De Pretto <filnik90@gmail.com>"
  ],
  "devDependencies": {
    "mocha": "~1.8.1",
    "chai": "~1.3.0",
    "sinon": "~1.4.2",
    "sinon-chai": "~2.1.2",
<<<<<<< HEAD
    "redis": "~0.8.1",
    "mongodb" : "~1.2.13",
    "mongojs" : "*",
    "hiredis": "~0.1.14",
    "zmq": "~2.2.0",
    "amqp": "~0.1.4",
=======
>>>>>>> f2b60e80
    "optimist": "~0.3.5",
    "async_bench": "0.0.1",
    "dox-foundation": "0.4.4",
    "mosca": "~0.2.0"
  },
  "dependencies": {
    "async": "~0.2.6",
    "debug": "~0.7.2",
    "node-uuid": "~1.4.0"
  },
  "optionalDependencies": {
    "redis": "~0.8.1",
    "hiredis": "~0.1.14",
    "zmq": "~2.2.0",
    "amqp": "~0.1.4",
    "mqtt": "~0.2.0"
  }
}<|MERGE_RESOLUTION|>--- conflicted
+++ resolved
@@ -34,15 +34,12 @@
     "chai": "~1.3.0",
     "sinon": "~1.4.2",
     "sinon-chai": "~2.1.2",
-<<<<<<< HEAD
     "redis": "~0.8.1",
     "mongodb" : "~1.2.13",
     "mongojs" : "*",
     "hiredis": "~0.1.14",
     "zmq": "~2.2.0",
     "amqp": "~0.1.4",
-=======
->>>>>>> f2b60e80
     "optimist": "~0.3.5",
     "async_bench": "0.0.1",
     "dox-foundation": "0.4.4",
