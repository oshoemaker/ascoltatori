--- conflicted
+++ resolved
@@ -74,13 +74,8 @@
     "mqtt": "^1.10.0",
     "mongodb": "^2.1.18",
     "kerberos": "~0.0",
-<<<<<<< HEAD
     "eventemitter2": "^1.0.3",
-    "qlobber-fsq": "~1.0.0"
-=======
-    "eventemitter2": "~0.4.14",
-    "qlobber-fsq": "~0.4.1",
+    "qlobber-fsq": "~1.0.0",
     "kafka-node": "~0.3.2"
->>>>>>> 680c7fb3
   }
 }