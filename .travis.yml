<<<<<<< HEAD
language: node_js
sudo: false
node_js:
  - "6"
  - "5"
  - "4"
  - "0.12"
=======
env:
  - MONGODB_VERSION="2.6*"
  - MONGODB_VERSION="3.0*"
  - MONGODB_VERSION="3.2*"

before_install:
  # GCC-4.8
  - sudo apt-key adv --keyserver hkp://keyserver.ubuntu.com:80 --recv 7F0CEB10
  # MongoDB
  - if [[ "$TRAVIS_NODE_VERSION" != 0.* ]]; then sudo add-apt-repository -y ppa:ubuntu-toolchain-r/test; fi
  - if [ "$MONGODB_VERSION" = "2.4*" ]; then echo "deb http://downloads-distro.mongodb.org/repo/ubuntu-upstart dist 10gen" | sudo tee /etc/apt/sources.list.d/mongodb.list; fi
  - if [ "$MONGODB_VERSION" = "2.6*" ]; then echo "deb http://downloads-distro.mongodb.org/repo/ubuntu-upstart dist 10gen" | sudo tee /etc/apt/sources.list.d/mongodb.list; fi
  - if [ "$MONGODB_VERSION" = "3.0*" ]; then echo "deb http://repo.mongodb.org/apt/ubuntu "$(lsb_release -sc)"/mongodb-org/3.0 multiverse" | sudo tee /etc/apt/sources.list.d/mongodb-org-3.0.list; fi
  - if [ "$MONGODB_VERSION" = "3.2*" ]; then echo "deb http://repo.mongodb.org/apt/ubuntu "$(lsb_release -sc)"/mongodb-org/testing multiverse" | sudo tee /etc/apt/sources.list.d/mongodb-org-3.1.list; fi
  - sudo apt-get update -qq
  - wget http://www.us.apache.org/dist/kafka/0.9.0.1/kafka_2.11-0.9.0.1.tgz -O kafka.tgz
  - mkdir -p kafka && tar xzf kafka.tgz -C kafka --strip-components 1
  - nohup bash -c "cd kafka && bin/zookeeper-server-start.sh config/zookeeper.properties &"
  - sleep 10
  - nohup bash -c "cd kafka && bin/kafka-server-start.sh config/server.properties &"
  - sleep 10

install:
  - sudo apt-get install libzmq3-dev
  - if [ "$MONGODB_VERSION" = "2.4*" ]; then sudo apt-get install -y -qq mongodb-10gen=`echo $MONGODB_VERSION`; fi
  - if [ "$MONGODB_VERSION" != "2.4*" ]; then sudo apt-get install -y --force-yes -qq mongodb-org-server=`echo $MONGODB_VERSION`; fi
  - mongod --version
  - if [ "$MONGODB_VERSION" = "2.4*" ]; then sudo service mongodb start; fi
  - if [[ "$TRAVIS_NODE_VERSION" != 0.* ]]; then sudo apt-get -y -qq install g++-4.8; export CXX="g++-4.8" CC="gcc-4.8"; fi
  - npm install

before_script:
  - (cd node_modules/mosca/node_modules && rm -rf ascoltatori && mkdir ascoltatori && tar -c --exclude node_modules ../../.. | tar -x -C ascoltatori)

>>>>>>> 680c7fb3
script:
  - npm run coverage
after_success:
  - npm run publish-coverage
services:
  - rabbitmq
  - redis-server
env:
  global:
    - CC=gcc-4.8
    - CXX=g++-4.8
  matrix:
    - MONGODB_VERSION="3.2.5"
    - MONGODB_VERSION="3.0.11"
    - MONGODB_VERSION="2.6.12"
before_install:
  - wget http://fastdl.mongodb.org/linux/mongodb-linux-x86_64-$MONGODB_VERSION.tgz
  - tar xfz mongodb-linux-x86_64-$MONGODB_VERSION.tgz
  - export PATH=`pwd`/mongodb-linux-x86_64-$MONGODB_VERSION/bin:$PATH
  - mkdir -p data/db
  - mongod --dbpath=data/db > /dev/null &
  - sleep 5
addons:
  apt:
    sources:
      - ubuntu-toolchain-r-test
    packages:
      - gcc-4.8
      - g++-4.8
      - libzmq3-dev<|MERGE_RESOLUTION|>--- conflicted
+++ resolved
@@ -1,4 +1,3 @@
-<<<<<<< HEAD
 language: node_js
 sudo: false
 node_js:
@@ -6,42 +5,6 @@
   - "5"
   - "4"
   - "0.12"
-=======
-env:
-  - MONGODB_VERSION="2.6*"
-  - MONGODB_VERSION="3.0*"
-  - MONGODB_VERSION="3.2*"
-
-before_install:
-  # GCC-4.8
-  - sudo apt-key adv --keyserver hkp://keyserver.ubuntu.com:80 --recv 7F0CEB10
-  # MongoDB
-  - if [[ "$TRAVIS_NODE_VERSION" != 0.* ]]; then sudo add-apt-repository -y ppa:ubuntu-toolchain-r/test; fi
-  - if [ "$MONGODB_VERSION" = "2.4*" ]; then echo "deb http://downloads-distro.mongodb.org/repo/ubuntu-upstart dist 10gen" | sudo tee /etc/apt/sources.list.d/mongodb.list; fi
-  - if [ "$MONGODB_VERSION" = "2.6*" ]; then echo "deb http://downloads-distro.mongodb.org/repo/ubuntu-upstart dist 10gen" | sudo tee /etc/apt/sources.list.d/mongodb.list; fi
-  - if [ "$MONGODB_VERSION" = "3.0*" ]; then echo "deb http://repo.mongodb.org/apt/ubuntu "$(lsb_release -sc)"/mongodb-org/3.0 multiverse" | sudo tee /etc/apt/sources.list.d/mongodb-org-3.0.list; fi
-  - if [ "$MONGODB_VERSION" = "3.2*" ]; then echo "deb http://repo.mongodb.org/apt/ubuntu "$(lsb_release -sc)"/mongodb-org/testing multiverse" | sudo tee /etc/apt/sources.list.d/mongodb-org-3.1.list; fi
-  - sudo apt-get update -qq
-  - wget http://www.us.apache.org/dist/kafka/0.9.0.1/kafka_2.11-0.9.0.1.tgz -O kafka.tgz
-  - mkdir -p kafka && tar xzf kafka.tgz -C kafka --strip-components 1
-  - nohup bash -c "cd kafka && bin/zookeeper-server-start.sh config/zookeeper.properties &"
-  - sleep 10
-  - nohup bash -c "cd kafka && bin/kafka-server-start.sh config/server.properties &"
-  - sleep 10
-
-install:
-  - sudo apt-get install libzmq3-dev
-  - if [ "$MONGODB_VERSION" = "2.4*" ]; then sudo apt-get install -y -qq mongodb-10gen=`echo $MONGODB_VERSION`; fi
-  - if [ "$MONGODB_VERSION" != "2.4*" ]; then sudo apt-get install -y --force-yes -qq mongodb-org-server=`echo $MONGODB_VERSION`; fi
-  - mongod --version
-  - if [ "$MONGODB_VERSION" = "2.4*" ]; then sudo service mongodb start; fi
-  - if [[ "$TRAVIS_NODE_VERSION" != 0.* ]]; then sudo apt-get -y -qq install g++-4.8; export CXX="g++-4.8" CC="gcc-4.8"; fi
-  - npm install
-
-before_script:
-  - (cd node_modules/mosca/node_modules && rm -rf ascoltatori && mkdir ascoltatori && tar -c --exclude node_modules ../../.. | tar -x -C ascoltatori)
-
->>>>>>> 680c7fb3
 script:
   - npm run coverage
 after_success:
@@ -64,6 +27,12 @@
   - mkdir -p data/db
   - mongod --dbpath=data/db > /dev/null &
   - sleep 5
+  - wget http://www.us.apache.org/dist/kafka/0.9.0.1/kafka_2.11-0.9.0.1.tgz -O kafka.tgz
+  - mkdir -p kafka && tar xzf kafka.tgz -C kafka --strip-components 1
+  - nohup bash -c "cd kafka && bin/zookeeper-server-start.sh config/zookeeper.properties &"
+  - sleep 10
+  - nohup bash -c "cd kafka && bin/kafka-server-start.sh config/server.properties &"
+  - sleep 10
 addons:
   apt:
     sources:
