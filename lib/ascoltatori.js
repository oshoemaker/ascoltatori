--- conflicted
+++ resolved
@@ -30,31 +30,6 @@
     opts = {};
   }
 
-<<<<<<< HEAD
-  var klass = null, result = null;
-
-  switch(opts.type) {
-    case "amqp":
-      klass = module.exports.AMQPAscoltatore;
-      break;
-    case "memory":
-      klass = module.exports.MemoryAscoltatore;
-      break;
-    case "mqtt":
-      klass = module.exports.MQTTAscoltatore;
-      break;
-    case "redis":
-      klass = module.exports.RedisAscoltatore;
-      break;
-    case "zmq":
-      klass = module.exports.ZeromqAscoltatore;
-      break;
-    case "mongo":
-      klass = module.exports.MongoAscoltatore;
-      break;
-    default:
-      klass = module.exports.MemoryAscoltatore;
-=======
   var Klass = null, result = null;
 
   switch (opts.type) {
@@ -73,9 +48,11 @@
   case "zmq":
     Klass = module.exports.ZeromqAscoltatore;
     break;
+  case "mongo":
+    Klass = module.exports.MongoAscoltatore;
+    break;
   default:
     Klass = module.exports.MemoryAscoltatore;
->>>>>>> f2b60e80
   }
 
   result = new Klass(opts);
