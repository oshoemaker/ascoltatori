<<<<<<< HEAD
var fs = require("fs");

describe("ascoltatori.RedisAscoltatore", function() {

  behaveLikeAnAscoltatore(ascoltatori.RedisAscoltatore, "redis", redisSettings);

  beforeEach(function(done) {
    this.instance = new ascoltatori.RedisAscoltatore(redisSettings());
    this.instance.on("ready", done);
  });
=======
describeAscoltatore("redis", function() {
>>>>>>> 94062d3b

  afterEach(function() {
    this.instance.close();
  });

  it("should publish a binary payload", function(done) {
    this.instance.close();

    var settings = redisSettings();
    settings.return_buffers = true;

    this.instance = new ascoltatori.RedisAscoltatore(settings);

    var that = this;
    var expected = fs.readFileSync(__dirname + "/image.png");
    that.instance.sub("image", function(topic, value) {
      expect(value).to.eql(expected);
      done();
    }, function() {
      that.instance.pub("image", expected);
    });
  });

  it("should sync two instances", function(done) {
    var other = new ascoltatori.RedisAscoltatore(redisSettings());
    var that = this;
    async.series([

      function(cb) {
        other.on("ready", cb);
      },

      function(cb) {
        that.instance.subscribe("hello", wrap(done), cb);
      },

      function(cb) {
        other.publish("hello", null, cb);
      }
    ]);
  });

  it('should get the redis client for publish already created', function(done) {
    var opts = redisSettings();
    var initialConnection = opts.redis.createClient(opts.port, opts.host, opts);
    opts.client_conn = initialConnection;
    var that = this;
    that.instance = new ascoltatori.RedisAscoltatore(opts);
    that.instance.subscribe("hello", wrap(done), function() {
      that.instance.publish("hello");
    });
  });

  it('should get the redis client for subscribing already created', function(done) {
    var opts = redisSettings();
    var initialConnection = opts.redis.createClient(opts.port, opts.host, opts);
    opts.sub_conn = initialConnection;
    var that = this;
    that.instance = new ascoltatori.RedisAscoltatore(opts);
    that.instance.subscribe("hello", wrap(done), function() {
      that.instance.publish("hello");
    });
  });
});<|MERGE_RESOLUTION|>--- conflicted
+++ resolved
@@ -1,17 +1,6 @@
-<<<<<<< HEAD
 var fs = require("fs");
 
-describe("ascoltatori.RedisAscoltatore", function() {
-
-  behaveLikeAnAscoltatore(ascoltatori.RedisAscoltatore, "redis", redisSettings);
-
-  beforeEach(function(done) {
-    this.instance = new ascoltatori.RedisAscoltatore(redisSettings());
-    this.instance.on("ready", done);
-  });
-=======
 describeAscoltatore("redis", function() {
->>>>>>> 94062d3b
 
   afterEach(function() {
     this.instance.close();
